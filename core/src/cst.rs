use std::{fmt::Debug, iter::FusedIterator};

use crate::{
    memory::handle::RefHandle,
    span::{Span, SpanOf, Spanned},
};

/// A non-empty list of elements, separated by some fixed separator. To allow an empty list, wrap in
/// `Option`.
#[derive(Clone, Copy, Debug)]
pub struct Separated<'a, T> {
    pub first: T,
    pub elems: &'a [(Span, T)],
    /// The optional final separator.
    pub comma: Option<Span>,
}

impl<'a, T> Separated<'a, T> {
    /// An iterator over the non-separator elements.
    pub fn elements<'b>(&'b self) -> Elements<'b, T> {
        self.into_iter()
    }
}

impl<'a, T> IntoIterator for &'a Separated<'a, T> {
    type Item = &'a T;

    type IntoIter = Elements<'a, T>;

    fn into_iter(self) -> Self::IntoIter {
        Elements {
            head: Some(&self.first),
            tail: self.elems.iter().map(|(_, t)| t),
        }
    }
}

impl<'a, T: Spanned> Spanned for Separated<'a, T> {
    fn span(&self) -> Span {
        Span {
            start: self.first.start(),
            end: self
                .comma
                .or(self.elems.last().map(|e| e.0))
                .unwrap_or_else(|| self.first.span())
                .end(),
        }
    }
}

/// An iterator over the elements of a `Separated`. Needed because `std::iter::Chain` does not
/// implement `ExactSizeIterator`.
#[derive(Debug)]
pub struct Elements<'a, T> {
    head: Option<&'a T>,
    tail: std::iter::Map<std::slice::Iter<'a, (Span, T)>, fn(&'a (Span, T)) -> &'a T>,
}

impl<'a, T> Clone for Elements<'a, T> {
    fn clone(&self) -> Self {
        Elements {
            head: self.head,
            tail: self.tail.clone(),
        }
    }
}
impl<'a, T> ExactSizeIterator for Elements<'a, T> {}
impl<'a, T> FusedIterator for Elements<'a, T> {}
impl<'a, T> Iterator for Elements<'a, T> {
    type Item = &'a T;

    fn next(&mut self) -> Option<Self::Item> {
        self.head.take().or_else(|| self.tail.next())
<<<<<<< HEAD
    }

    fn size_hint(&self) -> (usize, Option<usize>) {
        let (lower, upper) = self.tail.size_hint();
        (lower + 1, upper.map(|u| u + 1))
    }
}

pub struct Elements2<'a, T> {
    first: Option<&'a T>,
    tail: std::iter::Map<std::slice::Iter<'a, (Span, T)>, fn(&'a (Span, T)) -> &'a T>,
}
impl<'a, T> ExactSizeIterator for Elements2<'a, T> {}
impl<'a, T> FusedIterator for Elements2<'a, T> {}
impl<'a, T> Iterator for Elements2<'a, T> {
    type Item = &'a T;

    fn next(&mut self) -> Option<Self::Item> {
        self.first.take().or_else(|| self.tail.next())
=======
>>>>>>> 9f5c2a66
    }

    fn size_hint(&self) -> (usize, Option<usize>) {
        let (lower, upper) = self.tail.size_hint();
        (lower + 1, upper.map(|u| u + 1))
    }
}

/// A field with a label in `L`, separator, and target in `T`.
#[derive(Clone, Copy, Debug)]
pub struct Field<L, T> {
    pub label: L,
    pub sep: Span,
    pub target: T,
}

impl<L: Spanned, T: Spanned> Spanned for Field<L, T> {
    fn span(&self) -> Span {
        Span::join(&self.label, &self.target)
    }
}

/// A field with an identifier label, separator, and target in `T`.
pub type IdField<'s, T> = Field<SpanOf<RefHandle<'s, str>>, T>;

/// A product row with values in `T`.
#[derive(Clone, Copy, Debug)]
pub struct ProductRow<'a, 's, T> {
    pub lbrace: Span,
    pub fields: Option<Separated<'a, IdField<'s, T>>>,
    pub rbrace: Span,
}

impl<'a, 's, T> Spanned for ProductRow<'a, 's, T> {
    fn span(&self) -> Span {
        Span::join(&self.lbrace, &self.rbrace)
    }
}

impl<'a, 's, T> IntoIterator for &'a ProductRow<'a, 's, T> {
    type Item = &'a IdField<'s, T>;

    type IntoIter = std::iter::FlatMap<
        std::option::Iter<'a, Separated<'a, IdField<'s, T>>>,
        Elements<'a, IdField<'s, T>>,
        fn(&'a Separated<'a, IdField<'s, T>>) -> Elements<'a, IdField<'s, T>>,
    >;

    fn into_iter(self) -> Self::IntoIter {
        self.fields.iter().flat_map(IntoIterator::into_iter)
    }
}

/// A sum row with value in `T`.
#[derive(Clone, Copy, Debug)]
pub struct SumRow<'s, T> {
    pub langle: Span,
    pub field: IdField<'s, T>,
    pub rangle: Span,
}

impl<'s, T> Spanned for SumRow<'s, T> {
    fn span(&self) -> Span {
        Span::join(&self.langle, &self.rangle)
    }
}

/// A non-empty row with concrete fields in `C` and variables in `V`.
#[derive(Clone, Copy, Debug)]
pub enum Row<'a, V, C> {
    Concrete(Separated<'a, C>),
    Variable(Separated<'a, SpanOf<V>>),
    Mixed {
        concrete: Separated<'a, C>,
        vbar: Span,
        variables: Separated<'a, SpanOf<V>>,
    },
}

impl<'a, V, C: Spanned> Spanned for Row<'a, V, C> {
    fn span(&self) -> Span {
        match self {
            Row::Concrete(c) => c.span(),
            Row::Variable(v) => v.span(),
            Row::Mixed {
                concrete,
                variables,
                ..
            } => Span::join(concrete, variables),
        }
    }
}

/// A row of types.
pub type TypeRow<'a, 's, V> = Row<'a, V, IdField<'s, &'a Type<'a, 's, V>>>;

/// An unqualified Aiahr type.
#[derive(Clone, Copy, Debug)]
pub enum Type<'a, 's, V> {
    Named(SpanOf<V>),
    Sum {
        langle: Span,
        variants: TypeRow<'a, 's, V>,
        rangle: Span,
    },
    Product {
        lbrace: Span,
        fields: Option<TypeRow<'a, 's, V>>,
        rbrace: Span,
    },
    Function {
        domain: &'a Type<'a, 's, V>,
        arrow: Span,
        codomain: &'a Type<'a, 's, V>,
    },
    Parenthesized {
        lpar: Span,
        type_: &'a Type<'a, 's, V>,
        rpar: Span,
    },
}

impl<'a, 's, V> Spanned for Type<'a, 's, V> {
    fn span(&self) -> Span {
        match self {
            Type::Named(n) => n.span(),
            Type::Sum { langle, rangle, .. } => Span::join(langle, rangle),
            Type::Product { lbrace, rbrace, .. } => Span::join(lbrace, rbrace),
            Type::Function {
                domain, codomain, ..
            } => Span::join(*domain, *codomain),
            Type::Parenthesized { lpar, rpar, .. } => Span::join(lpar, rpar),
        }
    }
}

/// An atomic row for use in a type constraint.
#[derive(Clone, Copy, Debug)]
pub enum RowAtom<'a, 's, V> {
    Concrete {
        lpar: Span,
        fields: Separated<'a, IdField<'s, &'a Type<'a, 's, V>>>,
        rpar: Span,
    },
    Variable(SpanOf<V>),
}

impl<'a, 's, V> Spanned for RowAtom<'a, 's, V> {
    fn span(&self) -> Span {
        match self {
            RowAtom::Concrete { lpar, rpar, .. } => Span::join(lpar, rpar),
            RowAtom::Variable(v) => v.span(),
        }
    }
}

/// A type constraint.
#[derive(Clone, Copy, Debug)]
pub enum Constraint<'a, 's, V> {
    RowSum {
        lhs: RowAtom<'a, 's, V>,
        plus: Span,
        rhs: RowAtom<'a, 's, V>,
        eq: Span,
        goal: RowAtom<'a, 's, V>,
    },
}

impl<'a, 's, V> Spanned for Constraint<'a, 's, V> {
    fn span(&self) -> Span {
        match self {
            Constraint::RowSum { lhs, goal, .. } => Span::join(lhs, goal),
        }
    }
}

/// A quantifier for a polytype.
#[derive(Clone, Copy, Debug)]
pub struct Quantifier<V> {
    pub forall: Span,
    pub var: SpanOf<V>,
    pub dot: Span,
}

impl<V> Spanned for Quantifier<V> {
    fn span(&self) -> Span {
        Span::join(&self.forall, &self.dot)
    }
}

/// A qualifiers for a type.
#[derive(Clone, Copy, Debug)]
pub struct Qualifiers<'a, 's, V> {
    pub constraints: Separated<'a, Constraint<'a, 's, V>>,
    pub arrow: Span,
}

impl<'a, 's, V> Spanned for Qualifiers<'a, 's, V> {
    fn span(&self) -> Span {
        Span::join(&self.constraints, &self.arrow)
    }
}

/// A polymorphic Aiahr type.
#[derive(Clone, Copy, Debug)]
pub struct Scheme<'a, 's, V> {
    pub quantifiers: &'a [Quantifier<V>],
    pub qualifiers: Option<Qualifiers<'a, 's, V>>,
    pub type_: &'a Type<'a, 's, V>,
}

impl<'a, 's, V> Spanned for Scheme<'a, 's, V> {
    fn span(&self) -> Span {
        Span {
            start: self
                .quantifiers
                .first()
                .map(Spanned::span)
                .unwrap_or_else(|| {
                    self.qualifiers
                        .as_ref()
                        .map(|q| q.span())
                        .unwrap_or_else(|| self.type_.span())
                })
                .start(),
            end: self.type_.end(),
        }
    }
}

/// An effect operation.
#[derive(Clone, Copy, Debug)]
pub struct EffectOp<'a, 's> {
    pub name: SpanOf<RefHandle<'s, str>>,
    pub colon: Span,
    pub type_: &'a Type<'a, 's, RefHandle<'s, str>>,
}

impl<'a, 's> Spanned for EffectOp<'a, 's> {
    fn span(&self) -> Span {
        Span::join(&self.name, self.type_)
    }
}

/// An Aiahr pattern.
#[derive(Clone, Copy, Debug)]
pub enum Pattern<'a, 's> {
    ProductRow(ProductRow<'a, 's, &'a Pattern<'a, 's>>),
    SumRow(SumRow<'s, &'a Pattern<'a, 's>>),
    Whole(SpanOf<RefHandle<'s, str>>),
}

impl<'a, 's> Spanned for Pattern<'a, 's> {
    fn span(&self) -> Span {
        match self {
            Pattern::ProductRow(p) => p.span(),
            Pattern::SumRow(s) => s.span(),
            Pattern::Whole(v) => v.span(),
        }
    }
}

/// A typing annotation for a variable.
#[derive(Clone, Copy, Debug)]
pub struct Annotation<T> {
    pub colon: Span,
    pub type_: T,
}

/// A monotype annotation.
pub type TypeAnnotation<'a, 's, V> = Annotation<&'a Type<'a, 's, V>>;

/// A scheme annotation.
pub type SchemeAnnotation<'a, 's, V> = Annotation<&'a Scheme<'a, 's, V>>;

/// An Aiahr term.
#[derive(Clone, Copy, Debug)]
pub enum Term<'a, 's> {
    Binding {
        var: SpanOf<RefHandle<'s, str>>,
        annotation: Option<TypeAnnotation<'a, 's, RefHandle<'s, str>>>,
        eq: Span,
        value: &'a Term<'a, 's>,
        semi: Span,
        expr: &'a Term<'a, 's>,
    },
    Handle {
        with: Span,
        handler: &'a Term<'a, 's>,
        do_: Span,
        expr: &'a Term<'a, 's>,
    },
    Abstraction {
        lbar: Span,
        arg: SpanOf<RefHandle<'s, str>>,
        annotation: Option<TypeAnnotation<'a, 's, RefHandle<'s, str>>>,
        rbar: Span,
        body: &'a Term<'a, 's>,
    },
    Application {
        func: &'a Term<'a, 's>,
        lpar: Span,
        arg: &'a Term<'a, 's>,
        rpar: Span,
    },
    ProductRow(ProductRow<'a, 's, &'a Term<'a, 's>>),
    SumRow(SumRow<'s, &'a Term<'a, 's>>),
    DotAccess {
        base: &'a Term<'a, 's>,
        dot: Span,
        field: SpanOf<RefHandle<'s, str>>,
    },
    Match {
        match_: Span,
        langle: Span,
        cases: Separated<'a, Field<&'a Pattern<'a, 's>, &'a Term<'a, 's>>>,
        rangle: Span,
    },
    SymbolRef(SpanOf<RefHandle<'s, str>>),
    Parenthesized {
        lpar: Span,
        term: &'a Term<'a, 's>,
        rpar: Span,
    },
}

impl<'a, 's> Spanned for Term<'a, 's> {
    fn span(&self) -> Span {
        match self {
            Term::Binding { var, expr, .. } => Span::join(var, *expr),
            Term::Handle { with, expr, .. } => Span::join(with, *expr),
            Term::Abstraction { lbar, body, .. } => Span::join(lbar, *body),
            Term::Application { func, rpar, .. } => Span::join(*func, rpar),
            Term::ProductRow(p) => p.span(),
            Term::SumRow(s) => s.span(),
            Term::DotAccess { base, field, .. } => Span::join(*base, field),
            Term::Match { match_, rangle, .. } => Span::join(match_, rangle),
            Term::SymbolRef(v) => v.span(),
            Term::Parenthesized { lpar, rpar, .. } => Span::join(lpar, rpar),
        }
    }
}

/// A top-level item in an Aiahr source file.
#[derive(Clone, Copy, Debug)]
pub enum Item<'a, 's> {
    Effect {
        effect: Span,
        name: SpanOf<RefHandle<'s, str>>,
        lbrace: Span,
        ops: &'a [EffectOp<'a, 's>],
        rbrace: Span,
    },
    Term {
        name: SpanOf<RefHandle<'s, str>>,
        annotation: Option<SchemeAnnotation<'a, 's, RefHandle<'s, str>>>,
        eq: Span,
        value: &'a Term<'a, 's>,
    },
}

impl<'a, 's> Item<'a, 's> {
    /// Returns the name of the item.
    pub fn name(&self) -> SpanOf<RefHandle<'s, str>> {
        match self {
            Item::Effect { name, .. } | Item::Term { name, .. } => *name,
        }
    }
}

impl<'a, 's> Spanned for Item<'a, 's> {
    fn span(&self) -> Span {
        match self {
            Item::Effect { effect, rbrace, .. } => Span::join(effect, rbrace),
            Item::Term { name, value, .. } => Span::join(name, *value),
        }
    }
}

// CST pattern macros. Used to construct patterns that ignore spans.

#[macro_export(local_inner_macros)]
macro_rules! separated {
    ($first:pat $(,$elems:pat)* $(,)?) => {
        $crate::cst::Separated {
            first: $first,
            elems: &[$((.., $elems)),*],
            ..
        }
    };
}

#[macro_export]
macro_rules! field {
    ($label:pat, $target:pat) => {
        $crate::cst::Field {
            label: $label,
            target: $target,
            ..
        }
    };
}

#[macro_export]
macro_rules! id_field {
    ($label:pat, $target:pat) => {
        $crate::field!($crate::span_of!($crate::h!($label)), $target)
    };
}

#[macro_export(local_inner_macros)]
macro_rules! prod {
    ($($fields:pat),+ $(,)?) => {
        $crate::cst::ProductRow {
            fields: Some($crate::separated!($($fields),+)),
            ..
        }
    };
    () => {
        $crate::cst::ProductRow {
            fields: None,
            ..
        }
    }
}

#[macro_export(local_inner_macros)]
macro_rules! sum {
    ($field:pat) => {
        $crate::cst::SumRow { field: $field, .. }
    };
}

#[macro_export]
macro_rules! row_concrete {
    ($($fields:pat),+ $(,)?) => {
        $crate::cst::Row::Concrete($crate::separated!($($fields),+))
    };
}

#[macro_export]
macro_rules! row_variable {
    ($($vars:pat),+ $(,)?) => {
        $crate::cst::Row::Variable($crate::separated!($($crate::span_of!($crate::h!($vars))),+))
    };
}

#[macro_export]
macro_rules! row_mixed {
    (($($fields:pat),+ $(,)?), ($($vars:pat),+ $(,)?)) => {
        $crate::cst::Row::Mixed {
            concrete: $crate::separated!($($fields),+),
            variables: $crate::separated!($($crate::span_of!($crate::h!($vars))),+),
            ..
        }
    };
}

#[macro_export]
macro_rules! type_named {
    ($name:literal) => {
        &$crate::cst::Type::Named($crate::span_of!($crate::h!($name)))
    };
    ($name:pat) => {
        &$crate::cst::Type::Named($crate::span_of!($name))
    };
}

#[macro_export]
macro_rules! type_sum {
    ($variants:pat) => {
        &$crate::cst::Type::Sum {
            variants: $variants,
            ..
        }
    };
}

#[macro_export]
macro_rules! type_prod {
    ($fields:pat) => {
        &$crate::cst::Type::Product {
            fields: Some($fields),
            ..
        }
    };
    () => {
        &$crate::cst::Type::Product { fields: None, .. }
    };
}

#[macro_export]
macro_rules! type_func {
    ($dom:pat, $cod:pat) => {
        &$crate::cst::Type::Function {
            domain: $dom,
            codomain: $cod,
            ..
        }
    };
}

#[macro_export]
macro_rules! type_par {
    ($ty:pat) => {
        &$crate::cst::Type::Parenthesized { type_: $ty, .. }
    };
}

#[macro_export]
macro_rules! rwx_concrete {
    ($($fields:pat),+ $(,)?) => {
        $crate::cst::RowAtom::Concrete {
            fields: $crate::separated!($($fields),+),
            ..
        }
    };
}

#[macro_export]
macro_rules! rwx_variable {
    ($var:pat) => {
        $crate::cst::RowAtom::Variable($crate::span_of!($crate::h!($var)))
    };
}

#[macro_export]
macro_rules! ct_rowsum {
    ($lhs:pat, $rhs:pat, $goal:pat) => {
        $crate::cst::Constraint::RowSum {
            lhs: $lhs,
            rhs: $rhs,
            goal: $goal,
            ..
        }
    };
}

#[macro_export]
macro_rules! quant {
    ($($vars:literal),* $(,)?) => { &[$(
        $crate::cst::Quantifier { var: $crate::span_of!($crate::h!($vars)), .. }
    ),*] };
    ($($vars:pat),* $(,)?) => { &[$(
        $crate::cst::Quantifier { var: $crate::span_of!($vars), .. }
    ),*] };
}

#[macro_export]
macro_rules! qual {
    ($($cts:pat),+ $(,)?) => {
        $crate::cst::Qualifiers {
            constraints: $crate::separated!($($cts),+),
            ..
        }
    };
}

#[macro_export]
macro_rules! scheme {
    ($type_:pat) => {
        &$crate::cst::Scheme {
            quantifiers: &[],
            qualifiers: None,
            type_: $type_,
        }
    };
    ($qualifiers:pat, $type_:pat) => {
        &$crate::cst::Scheme {
            quantifiers: &[],
            qualifiers: Some($qualifiers),
            type_: $type_,
        }
    };
    ($quantifiers:pat, None, $type_:pat) => {
        &$crate::cst::Scheme {
            quantifiers: $quantifiers,
            qualifiers: None,
            type_: $type_,
        }
    };
    ($quantifiers:pat, $qualifiers:pat, $type_:pat) => {
        &$crate::cst::Scheme {
            quantifiers: $quantifiers,
            qualifiers: Some($qualifiers),
            type_: $type_,
        }
    };
}

#[macro_export]
macro_rules! eff_op {
    ($name:pat, $type_:pat) => {
        $crate::cst::EffectOp {
            name: $crate::span_of!($crate::h!($name)),
            type_: $type_,
            ..
        }
    };
}

#[macro_export]
macro_rules! pat_prod {
    ($($fields:pat),* $(,)?) => {
        &$crate::cst::Pattern::ProductRow($crate::prod!($($fields,)+))
    };
}

#[macro_export]
macro_rules! pat_sum {
    ($field:pat) => {
        &$crate::cst::Pattern::SumRow($crate::sum!($field))
    };
}

#[macro_export]
macro_rules! pat_var {
    ($var:pat) => {
        &$crate::cst::Pattern::Whole($crate::span_of!($crate::h!($var)))
    };
}

#[macro_export]
macro_rules! term_local {
    ($var:pat, $value:pat, $expr:pat) => {
        &$crate::cst::Term::Binding {
            var: $crate::span_of!($crate::h!((var))),
            annotation: None,
            value: $value,
            expr: $expr,
            ..
        }
    };
    ($var:pat, $type_:pat, $value:pat, $expr:pat) => {
        &$crate::cst::Term::Binding {
            var: $crate::span_of!($crate::h!((var))),
            annotation: Some($crate::cst::TypeAnnotation { type_: $type_, .. }),
            value: $value,
            expr: $expr,
            ..
        }
    };
}

#[macro_export]
macro_rules! term_with {
    ($handler:pat, $expr:pat) => {
        &$crate::cst::Term::Handle {
            handler: $handler,
            expr: $expr,
            ..
        }
    };
}

#[macro_export]
macro_rules! term_abs {
    ($arg:pat, $body:pat) => {
        &$crate::cst::Term::Abstraction {
            arg: $crate::span_of!($crate::h!($arg)),
            annotation: None,
            body: $body,
            ..
        }
    };
    ($arg:pat, $type_:pat, $body:pat) => {
        &$crate::cst::Term::Abstraction {
            arg: $crate::span_of!($crate::h!($arg)),
            annotation: Some($crate::cst::TypeAnnotation { type_: $type_, .. }),
            body: $body,
            ..
        }
    };
}

#[macro_export]
macro_rules! term_app {
    ($func:pat, $arg:pat) => {
        &$crate::cst::Term::Application {
            func: $func,
            arg: $arg,
            ..
        }
    };
}

#[macro_export]
macro_rules! term_prod {
    ($($fields:pat),* $(,)?) => {
        &$crate::cst::Term::ProductRow($crate::prod!($($fields,)*))
    };
    () => {
        &$crate::cst::Term::ProductRow($crate::prod!())
    };
}

#[macro_export]
macro_rules! term_sum {
    ($field:pat) => {
        &$crate::cst::Term::SumRow($crate::sum!($field))
    };
}

#[macro_export]
macro_rules! term_dot {
    ($base:pat, $field:pat) => {
        &$crate::cst::Term::DotAccess {
            base: $base,
            field: $crate::span_of!($crate::h!($field)),
            ..
        }
    };
}

#[macro_export]
macro_rules! term_match {
    ($($cases:pat),+ $(,)?) => {
        &$crate::cst::Term::Match { cases: $crate::separated!($($cases),+), .. }
    };
}

#[macro_export]
macro_rules! term_sym {
    ($var:pat) => {
        &$crate::cst::Term::SymbolRef($crate::span_of!($crate::h!($var)))
    };
}

#[macro_export]
macro_rules! term_paren {
    ($term:pat) => {
        &$crate::cst::Term::Parenthesized { term: $term, .. }
    };
}

#[macro_export]
macro_rules! item_effect {
    ($name:pat, $($ops:pat),* $(,)?) => {
        $crate::cst::Item::Effect {
            name: $crate::span_of!($crate::h!($name)),
            ops: &[$($ops),*],
            ..
        }
    };
}

#[macro_export]
macro_rules! item_term {
    ($name:pat, $value:pat) => {
        $crate::cst::Item::Term {
            name: $crate::span_of!($crate::h!($name)),
            annotation: None,
            value: $value,
            ..
        }
    };
    ($name:pat, $type_:pat, $value:pat) => {
        $crate::cst::Item::Term {
            name: $crate::span_of!($crate::h!($name)),
            annotation: Some($crate::cst::SchemeAnnotation { type_: $type_, .. }),
            value: $value,
            ..
        }
    };
}<|MERGE_RESOLUTION|>--- conflicted
+++ resolved
@@ -71,28 +71,6 @@
 
     fn next(&mut self) -> Option<Self::Item> {
         self.head.take().or_else(|| self.tail.next())
-<<<<<<< HEAD
-    }
-
-    fn size_hint(&self) -> (usize, Option<usize>) {
-        let (lower, upper) = self.tail.size_hint();
-        (lower + 1, upper.map(|u| u + 1))
-    }
-}
-
-pub struct Elements2<'a, T> {
-    first: Option<&'a T>,
-    tail: std::iter::Map<std::slice::Iter<'a, (Span, T)>, fn(&'a (Span, T)) -> &'a T>,
-}
-impl<'a, T> ExactSizeIterator for Elements2<'a, T> {}
-impl<'a, T> FusedIterator for Elements2<'a, T> {}
-impl<'a, T> Iterator for Elements2<'a, T> {
-    type Item = &'a T;
-
-    fn next(&mut self) -> Option<Self::Item> {
-        self.first.take().or_else(|| self.tail.next())
-=======
->>>>>>> 9f5c2a66
     }
 
     fn size_hint(&self) -> (usize, Option<usize>) {

--- conflicted
+++ resolved
@@ -112,12 +112,8 @@
 #[cfg(test)]
 mod tests {
     use super::*;
-<<<<<<< HEAD
-    use aiahr_core::cst::{IdField, ProductRow, Separated};
+    use aiahr_core::cst::{Field, IdField, ProductRow, Separated};
     use aiahr_core::id::ModuleId;
-=======
-    use aiahr_core::cst::{Field, IdField, ProductRow, Separated};
->>>>>>> 5f5102c9
     use aiahr_core::memory::arena::BumpArena;
     use aiahr_core::memory::intern::InternerByRef;
     use aiahr_core::memory::intern::SyncInterner;

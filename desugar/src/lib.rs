use std::ops::Not;

use aiahr_core::ast::Direction;
<<<<<<< HEAD
use aiahr_core::span::{SpanOf, Spanned};
=======
use aiahr_core::id::{Id, IdGen};
use aiahr_core::memory::handle::{self, RefHandle};
use aiahr_core::nst::Pattern;
use aiahr_core::span::Spanned;
>>>>>>> d1ee166f
use aiahr_core::{
    ast,
    ast::{Ast, Term::*},
    id::VarId,
    nst,
    span::Span,
};
use bumpalo::Bump;
use rustc_hash::FxHashMap;

/// Desugar a NST into an AST.
/// This removes syntax sugar and lowers down into AST which contains a subset of Nodes availabe in
/// the NST.
pub fn desugar<'n, 's: 'a, 'a>(
    arena: &'a Bump,
    vars: &mut IdGen<VarId, RefHandle<'s, str>>,
    nst: &'n nst::Term<'n, 's>,
) -> Result<Ast<'a, VarId>, PatternMatchError> {
    fn ds<'n, 's: 'a, 'a>(
        arena: &'a Bump,
        spans: &mut FxHashMap<&'a ast::Term<'a, VarId>, Span>,
        vars: &mut IdGen<VarId, RefHandle<'s, str>>,
        nst: &'n nst::Term<'n, 's>,
    ) -> Result<&'a ast::Term<'a, VarId>, PatternMatchError> {
        // TODO: Finish this impl
        // This is a stub of functionality right now. Mostly to act as a gate to what can reach the
        // type checker. Anything not implemented in this function isn't handled by the typechecker
        // yet.
        let ast = match nst {
            nst::Term::VariableRef(var) => arena.alloc(ast::Term::Variable(var.value)) as &_,
            nst::Term::ItemRef(item) => arena.alloc(ast::Term::Item(item.value)) as &_,
            nst::Term::EffectOpRef(SpanOf {
                value: (_, _, op), ..
            }) => arena.alloc(ast::Term::Operation(*op)) as &_,
            nst::Term::Binding {
                var, value, expr, ..
            } => {
                let value = ds(arena, spans, vars, value)?;
                let expr = ds(arena, spans, vars, expr)?;
                let func = arena.alloc(Abstraction {
                    arg: var.value,
                    body: expr,
                });
                arena.alloc(Application { func, arg: value }) as &_
            }
            nst::Term::Abstraction { arg, body, .. } => {
                let body = ds(arena, spans, vars, body)?;
                arena.alloc(Abstraction {
                    arg: arg.value,
                    body,
                }) as &_
            }
            nst::Term::Application { func, arg, .. } => {
                let func = ds(arena, spans, vars, func)?;
                let arg = ds(arena, spans, vars, arg)?;
                arena.alloc(Application { func, arg }) as &_
            }
            nst::Term::Parenthesized { term, .. } => {
                // We'll replace the span of this node with the parenthesized span
                ds(arena, spans, vars, term)? as &_
            }
            nst::Term::ProductRow(product) => match product.fields {
                None => arena.alloc(Unit),
                Some(fields) => {
                    let head = arena.alloc(Label {
                        label: fields.first.label.value,
                        term: ds(arena, spans, vars, fields.first.target)?,
                    });
                    fields.elems.iter().fold(Ok(head), |concat, (_, field)| {
                        let right = arena.alloc(Label {
                            label: field.label.value,
                            term: ds(arena, spans, vars, field.target)?,
                        });
                        Ok(arena.alloc(Concat {
                            left: concat?,
                            right,
                        }))
                    })?
                }
            },
            nst::Term::FieldAccess { base, field, .. } => {
                let term = ds(arena, spans, vars, base)?;
                arena.alloc(Unlabel {
                    label: field.value,
                    term: arena.alloc(Project {
                        direction: Direction::Right,
                        term,
                    }),
                })
            }
            nst::Term::SumRow(sum) => {
                let term = ds(arena, spans, vars, sum.field.target)?;
                arena.alloc(Inject {
                    direction: Direction::Right,
                    term: arena.alloc(Label {
                        label: sum.field.label.value,
                        term,
                    }),
                })
            }
            // This is gonna take a little more work.
            nst::Term::Match { cases, .. } => {
                let matrix = cases
                    .elements()
                    .map(|field| Ok((vec![*field.label], ds(arena, spans, vars, field.target)?)))
                    .collect::<Result<_, _>>()?;
                cc(arena, vars, &mut [], matrix)?
            }
            nst::Term::Handle { .. } => todo!(),
        };
        spans.insert(ast, nst.span());
        Ok(ast)
    }
    let mut spans = FxHashMap::default();
    let tree = ds(arena, &mut spans, vars, nst)?;
    Ok(Ast::new(spans, tree))
}

struct ClauseMatrix<'p, 's, 't> {
    pats: Vec<Vec<Pattern<'p, 's>>>,
    arms: Vec<&'t ast::Term<'t, VarId>>,
}

impl<'p, 's, 't> FromIterator<(Vec<Pattern<'p, 's>>, &'t ast::Term<'t, VarId>)>
    for ClauseMatrix<'p, 's, 't>
{
    fn from_iter<T: IntoIterator<Item = (Vec<Pattern<'p, 's>>, &'t ast::Term<'t, VarId>)>>(
        iter: T,
    ) -> Self {
        let (mut pats, mut arms) = (vec![], vec![]);
        iter.into_iter().for_each(|(pat, arm)| {
            pats.push(pat);
            arms.push(arm);
        });
        ClauseMatrix { pats, arms }
    }
}

impl<'p, 's, 't> ClauseMatrix<'p, 's, 't> {
    fn is_empty(&self) -> bool {
        debug_assert!(
            (self.pats.is_empty() && self.arms.is_empty())
                || (self.pats.is_empty().not() && self.arms.is_empty().not())
        );
        self.pats.is_empty()
    }

    fn first(&self) -> &[Pattern<'p, 's>] {
        debug_assert!(self.pats.is_empty().not());
        self.pats[0].as_slice()
    }

    fn col_constr<'a>(
        &'a self,
        col_index: usize,
    ) -> impl Iterator<Item = (Constructor<'s>, &'a Pattern<'p, 's>)> + 'a {
        self.pats
            .iter()
            .map(move |col| (Constructor::from(&col[col_index]), &col[col_index]))
    }

    pub(crate) fn specialize(&self, constr: &Constructor<'s>) -> ClauseMatrix<'p, 's, 't> {
        self.pats
            .iter()
            .zip(self.arms.iter())
            .filter_map(|(pat, arm)| {
                constr.matches(&pat[0]).map(|mut pats| {
                    pats.extend(pat[1..].iter().cloned());
                    (pats, *arm)
                })
            })
            .collect()
    }

    fn default(&self) -> ClauseMatrix<'p, 's, 't> {
        self.pats
            .iter()
            .zip(self.arms.iter())
            .filter_map(|(pats, arm)| match pats[0] {
                Pattern::Whole(_) => Some((pats[1..].to_vec(), *arm)),
                _ => None,
            })
            .collect()
    }
}

#[derive(Debug, PartialEq, Eq, Clone, Copy)]
pub enum PatternMatchError {
    NonExhaustivePatterns,
}

fn cc<'p, 's: 't, 't>(
    arena: &'t Bump,
    vars: &mut IdGen<VarId, RefHandle<'s, str>>,
    occurences: &mut [VarId],
    matrix: ClauseMatrix<'p, 's, 't>,
) -> Result<&'t ast::Term<'t, VarId>, PatternMatchError> {
    if matrix.is_empty() {
        Err(PatternMatchError::NonExhaustivePatterns)
    // Row is all wild cards
    } else if matrix.first().iter().all(|pat| match pat {
        Pattern::Whole(_) => true,
        _ => false,
    }) {
        Ok(matrix
            .first()
            .into_iter()
            .rfold(matrix.arms[0], |body, pat| match pat {
                Pattern::Whole(var) => arena.alloc(Abstraction {
                    arg: var.value,
                    body,
                }),
                _ => unreachable!(),
            }))
    } else {
        let constrs = matrix
            .col_constr(0)
            .collect::<std::collections::BTreeMap<_, _>>();
        let mut matches = constrs.into_iter().map(|(c, p)| match c {
            Constructor::ProductRow(ref lbls) => {
                let top_level = vars.push(handle::Handle(""));
                let binders = (0..lbls.len())
                    .map(|_| vars.push(handle::Handle("")))
                    .collect::<Vec<_>>();
                let mut occs = binders.clone();
                // replace first occurence by binder introduced here
                occs.extend(occurences.into_iter().skip(1).map(|var| *var));
                Ok(arena.alloc(Abstraction {
                    arg: top_level,
                    body: lbls.into_iter().cloned().fold(
                        cc(arena, vars, occs.as_mut_slice(), matrix.specialize(&c))?,
                        |body, lbl| {
                            let destructure = arena.alloc(Unlabel {
                                label: lbl,
                                term: arena.alloc(Project {
                                    direction: Direction::Right,
                                    term: arena.alloc(Variable(top_level)),
                                }),
                            });
                            arena.alloc(Application {
                                func: body,
                                arg: destructure,
                            })
                        },
                    ),
                }) as &_)
            }
            Constructor::SumRow(lbl) => {
                let binder = vars.push(handle::Handle(""));
                let mut occs = vec![binder];
                occs.extend(occurences.into_iter().skip(1).map(|var| *var));
                Ok(arena.alloc(Abstraction {
                    arg: binder,
                    body: arena.alloc(Application {
                        func: cc(arena, vars, &mut occs, matrix.specialize(&c))?,
                        arg: arena.alloc(Unlabel {
                            label: lbl,
                            term: arena.alloc(Variable(binder)),
                        }),
                    }),
                }) as &_)
            }
            Constructor::WildCard => {
                if let Pattern::Whole(var) = p {
                    // For a wild card we don't need a let binding so just pass through binder as is
                    Ok(arena.alloc(Abstraction {
                        arg: var.value,
                        body: cc(arena, vars, occurences, matrix.default())?,
                    }) as &_)
                } else {
                    unreachable!()
                }
            }
        });
        // we know this can't be empty
        let head: Result<&'t ast::Term<'t, VarId>, PatternMatchError> = matches.next().unwrap();
        matches.fold(head, |a, b| {
            Ok(arena.alloc(Branch {
                left: a?,
                right: b?,
            }) as &_)
        })
    }
}

#[derive(Hash, PartialEq, Eq, PartialOrd, Ord, Clone)]
enum Constructor<'s> {
    ProductRow(Vec<RefHandle<'s, str>>),
    SumRow(RefHandle<'s, str>),
    WildCard,
}
impl<'s> Constructor<'s> {
    fn matches<'p>(&self, pat: &Pattern<'p, 's>) -> Option<Vec<Pattern<'p, 's>>> {
        let bogus_var_id = aiahr_core::span::SpanOf {
            start: aiahr_core::loc::Loc {
                byte: 0,
                line: 0,
                col: 0,
                module: aiahr_core::id::ModuleId::from_raw(0),
            },
            value: VarId::from_raw(0),
            end: aiahr_core::loc::Loc {
                byte: 0,
                line: 0,
                col: 0,
                module: aiahr_core::id::ModuleId::from_raw(0),
            },
        };
        match (self, pat) {
            (Constructor::ProductRow(lbls), Pattern::ProductRow(rows)) => rows
                .fields
                .iter()
                .flat_map(|fields| fields.elements())
                .zip(lbls)
                .map(|(row, lbl)| row.label.value.eq(lbl).then(|| row.target.clone()))
                .collect::<Option<Vec<_>>>(),
            (Constructor::SumRow(lbl), Pattern::SumRow(row)) if row.field.label.value.eq(lbl) => {
                Some(vec![*row.field.target])
            }
            (Constructor::WildCard, Pattern::Whole(_)) => Some(vec![]),
            // A wild card always matches and produces sub wild card patterns for each pattern our
            // match would have
            (Constructor::WildCard, Pattern::SumRow(_)) => Some(vec![Pattern::Whole(bogus_var_id)]),
            (Constructor::WildCard, Pattern::ProductRow(rows)) => Some(
                rows.into_iter()
                    .map(|_| Pattern::Whole(bogus_var_id))
                    .collect(),
            ),
            _ => None,
        }
    }
}

impl<'s> From<&Pattern<'_, 's>> for Constructor<'s> {
    fn from(pat: &Pattern<'_, 's>) -> Self {
        match pat {
            Pattern::ProductRow(rows) => Constructor::ProductRow(
                rows.fields
                    .map(|sep| sep.elements().map(|field| field.label.value).collect())
                    .unwrap_or_default(),
            ),
            Pattern::SumRow(row) => Constructor::SumRow(row.field.label.value),
            Pattern::Whole(_) => Constructor::WildCard,
        }
    }
}

#[cfg(test)]
mod tests {
    use super::*;
    use aiahr_core::cst::{Field, IdField, ProductRow, Separated, SumRow};
    use aiahr_core::id::ModuleId;
    use aiahr_core::memory::handle as hand;
    use aiahr_core::memory::intern::InternerByRef;
    use aiahr_core::memory::intern::SyncInterner;
    use aiahr_core::{id::VarId, loc::Loc, nst, span::SpanOf};
    use bumpalo::Bump;

    const MOD: ModuleId = ModuleId(0);

    fn random_loc() -> Loc {
        Loc {
            module: MOD,
            byte: rand::random(),
            line: rand::random(),
            col: rand::random(),
        }
    }
    fn random_span() -> Span {
        Span {
            start: random_loc(),
            end: random_loc(),
        }
    }
    fn random_span_of<T>(value: T) -> SpanOf<T> {
        let span = random_span();
        SpanOf {
            start: span.start,
            value,
            end: span.end,
        }
    }

    fn random_field<L, T>(label: L, target: T) -> Field<L, T> {
        Field {
            label,
            sep: random_span(),
            target,
        }
    }
    fn random_sep<'a, T, II>(
        arena: &'a Bump,
        elems: impl IntoIterator<IntoIter = II>,
    ) -> Separated<'a, T>
    where
        II: Iterator<Item = T> + ExactSizeIterator,
    {
        let mut iter = elems.into_iter();
        let first = iter.next().unwrap();
        Separated {
            first,
            elems: arena.alloc_slice_fill_iter(iter.map(|t| (random_span(), t))),
            comma: None,
        }
    }

    #[test]
    fn test_desugar_var() {
        let arena = Bump::new();
        let mut vars = IdGen::new();
        let var = random_span_of(vars.push(hand::Handle("0")));
        let nst = arena.alloc(nst::Term::VariableRef(var));
        let ast = desugar(&arena, &mut vars, nst).unwrap();

        assert_eq!(ast.tree, &Variable(var.value));
        assert_eq!(
            ast.span_of(ast.tree),
            Some(&Span {
                start: var.start,
                end: var.end,
            })
        );
    }

    #[test]
    fn test_desugar_abs() {
        let arena = Bump::new();
        let mut vars = IdGen::new();
        let start = random_span();
        let x = vars.push(hand::Handle("0"));
        let span_of_var = random_span_of(x);
        let nst = arena.alloc(nst::Term::Abstraction {
            lbar: start,
            arg: random_span_of(VarId(0)),
            annotation: None,
            rbar: random_span(),
            body: arena.alloc(nst::Term::VariableRef(span_of_var)),
        });
        let ast = desugar(&arena, &mut vars, nst).unwrap();

        assert_eq!(
            ast.tree,
            &Abstraction {
                arg: x,
                body: &Variable(x)
            }
        );
        assert_eq!(
            ast.span_of(ast.tree),
            Some(&Span {
                start: start.start,
                end: span_of_var.end,
            })
        );
    }

    #[test]
    fn test_desugar_app() {
        let arena = Bump::new();
        let mut vars = IdGen::new();
        let start = random_span_of(VarId(0));
        let end = random_span();
        let ast = desugar(
            &arena,
            &mut vars,
            &nst::Term::Application {
                func: arena.alloc(nst::Term::VariableRef(start)),
                lpar: random_span(),
                arg: arena.alloc(nst::Term::VariableRef(random_span_of(VarId(1)))),
                rpar: end,
            },
        )
        .unwrap();

        assert_eq!(
            ast.tree,
            &Application {
                func: &Variable(VarId(0)),
                arg: &Variable(VarId(1))
            }
        );
        assert_eq!(
            ast.span_of(ast.tree),
            Some(&Span {
                start: start.start,
                end: end.end,
            })
        );
    }

    #[test]
    fn test_desugar_binding() {
        let arena = Bump::new();
        let mut vars = IdGen::new();
        let start = random_span_of(VarId(2));
        let end = random_span_of(VarId(123));
        let ast = desugar(
            &arena,
            &mut vars,
            arena.alloc(nst::Term::Binding {
                var: start,
                annotation: None,
                eq: random_span(),
                value: arena.alloc(nst::Term::VariableRef(random_span_of(VarId(10)))),
                semi: random_span(),
                expr: arena.alloc(nst::Term::VariableRef(end)),
            }),
        )
        .unwrap();

        assert_eq!(
            ast.tree,
            &Application {
                func: &Abstraction {
                    arg: VarId(2),
                    body: &Variable(VarId(123)),
                },
                arg: &Variable(VarId(10)),
            }
        );
        assert_eq!(
            ast.span_of(ast.tree),
            Some(&Span {
                start: start.start,
                end: end.end,
            })
        );
    }

    #[test]
    fn test_desugar_unit() {
        let arena = Bump::new();
        let start = random_span();
        let end = random_span();
        let ast = desugar(
            &arena,
            &mut IdGen::new(),
            arena.alloc(nst::Term::ProductRow(ProductRow {
                lbrace: start,
                fields: None,
                rbrace: end,
            })),
        )
        .unwrap();

        assert_eq!(ast.tree, &Unit);
        assert_eq!(
            ast.span_of(ast.tree),
            Some(&Span {
                start: start.start,
                end: end.end,
            })
        );
    }

    #[test]
    fn test_desugar_product() {
        let arena = Bump::new();
        let interner = SyncInterner::new(&arena);

        let a = interner.intern_by_ref("abc");
        let b = interner.intern_by_ref("def");
        let c = interner.intern_by_ref("ghi");

        let start = random_span();
        let end = random_span();
        let ast = desugar(
            &arena,
            &mut IdGen::new(),
            arena.alloc(nst::Term::ProductRow(ProductRow {
                lbrace: start,
                fields: Some(Separated {
                    first: IdField {
                        label: random_span_of(a),
                        sep: random_span(),
                        target: arena.alloc(nst::Term::VariableRef(random_span_of(VarId(0)))),
                    },
                    elems: &[
                        (
                            random_span(),
                            IdField {
                                label: random_span_of(b),
                                sep: random_span(),
                                target: arena
                                    .alloc(nst::Term::VariableRef(random_span_of(VarId(1)))),
                            },
                        ),
                        (
                            random_span(),
                            IdField {
                                label: random_span_of(c),
                                sep: random_span(),
                                target: arena
                                    .alloc(nst::Term::VariableRef(random_span_of(VarId(2)))),
                            },
                        ),
                    ],
                    comma: None,
                }),
                rbrace: end,
            })),
        )
        .unwrap();

        assert_eq!(
            ast.tree,
            &Concat {
                left: &Concat {
                    left: &Label {
                        label: a,
                        term: &Variable(VarId(0))
                    },
                    right: &Label {
                        label: b,
                        term: &Variable(VarId(1))
                    },
                },
                right: &Label {
                    label: c,
                    term: &Variable(VarId(2))
                },
            }
        );
        assert_eq!(
            ast.span_of(ast.tree),
            Some(&Span {
                start: start.start,
                end: end.end,
            })
        );
    }

    #[test]
    fn test_desugar_field_access() {
        let arena = Bump::new();
        let interner = SyncInterner::new(&arena);

        let state = interner.intern_by_ref("state");

        let base = random_span_of(VarId(0));
        let field = random_span_of(state);
        let nst = arena.alloc(nst::Term::FieldAccess {
            base: arena.alloc(nst::Term::VariableRef(base)),
            dot: random_span(),
            field,
        });

        let ast = desugar(&arena, &mut IdGen::new(), nst).unwrap();
        assert_eq!(
            ast.tree,
            &Unlabel {
                label: state,
                term: &Project {
                    direction: Direction::Right,
                    term: &Variable(VarId(0))
                }
            }
        );
        assert_eq!(
            ast.span_of(ast.tree),
            Some(&Span {
                start: base.start,
                end: field.end,
            }),
        );
    }

    #[test]
    fn test_desugar_sum() {
        let arena = Bump::new();
        let interner = SyncInterner::new(&arena);

        let tru = interner.intern_by_ref("true");

        let langle = random_span();
        let rangle = random_span();
        let nst = arena.alloc(nst::Term::SumRow(aiahr_core::cst::SumRow {
            langle,
            field: Field {
                label: random_span_of(tru),
                sep: random_span(),
                target: arena.alloc(nst::Term::VariableRef(random_span_of(VarId(0)))),
            },
            rangle,
        }));

        let ast = desugar(&arena, &mut IdGen::new(), nst).unwrap();
        assert_eq!(
            ast.tree,
            &Inject {
                direction: Direction::Right,
                term: &Label {
                    label: tru,
                    term: &Variable(VarId(0))
                }
            }
        );
        assert_eq!(
            ast.span_of(ast.tree),
            Some(&Span {
                start: langle.start,
                end: rangle.end,
            }),
        );
    }

    #[test]
    fn test_desugar_match_sum() {
        let arena = Bump::new();
        let interner = SyncInterner::new(&arena);

        let a = interner.intern_by_ref("A");
        let b = interner.intern_by_ref("B");
        let c = interner.intern_by_ref("C");

        let nst = arena.alloc(nst::Term::Match {
            match_: random_span(),
            langle: random_span(),
            rangle: random_span(),
            cases: Separated {
                first: Field {
                    label: arena.alloc(Pattern::SumRow(aiahr_core::cst::SumRow {
                        langle: random_span(),
                        field: Field {
                            label: random_span_of(a),
                            sep: random_span(),
                            target: arena.alloc(Pattern::Whole(random_span_of(VarId(0)))),
                        },
                        rangle: random_span(),
                    })),
                    sep: random_span(),
                    target: arena.alloc(nst::Term::VariableRef(random_span_of(VarId(0)))),
                },
                elems: &*arena.alloc_slice_fill_iter([
                    (
                        random_span(),
                        Field {
                            label: &*arena.alloc(Pattern::SumRow(aiahr_core::cst::SumRow {
                                langle: random_span(),
                                field: Field {
                                    label: random_span_of(b),
                                    sep: random_span(),
                                    target: arena.alloc(Pattern::Whole(random_span_of(VarId(1)))),
                                },
                                rangle: random_span(),
                            })),
                            sep: random_span(),
                            target: &*arena.alloc(nst::Term::VariableRef(random_span_of(VarId(1)))),
                        },
                    ),
                    (
                        random_span(),
                        Field {
                            label: &*arena.alloc(Pattern::SumRow(aiahr_core::cst::SumRow {
                                langle: random_span(),
                                field: Field {
                                    label: random_span_of(c),
                                    sep: random_span(),
                                    target: &*arena.alloc(Pattern::Whole(random_span_of(VarId(2)))),
                                },
                                rangle: random_span(),
                            })),
                            sep: random_span(),
                            target: &*arena.alloc(nst::Term::VariableRef(random_span_of(VarId(2)))),
                        },
                    ),
                ]),
                comma: None,
            },
        });

        let mut vars = [a, b, c].into_iter().collect();
        let ast = desugar(&arena, &mut vars, nst).unwrap();
        assert_eq!(
            ast.root(),
            &Branch {
                left: &Branch {
                    left: &Abstraction {
                        arg: VarId(3),
                        body: &Application {
                            func: &Abstraction {
                                arg: VarId(2),
                                body: &Variable(VarId(2))
                            },
                            arg: &Unlabel {
                                label: c,
                                term: &Variable(VarId(3))
                            }
                        }
                    },
                    right: &Abstraction {
                        arg: VarId(4),
                        body: &Application {
                            func: &Abstraction {
                                arg: VarId(1),
                                body: &Variable(VarId(1))
                            },
                            arg: &Unlabel {
                                label: b,
                                term: &Variable(VarId(4))
                            }
                        }
                    }
                },
                right: &Abstraction {
                    arg: VarId(5),
                    body: &Application {
                        func: &Abstraction {
                            arg: VarId(0),
                            body: &Variable(VarId(0))
                        },
                        arg: &Unlabel {
                            label: a,
                            term: &Variable(VarId(5))
                        }
                    }
                }
            }
        )
    }

    #[test]
    fn test_desugar_match_sum_with_default() {
        let arena = Bump::new();
        let interner = SyncInterner::new(&arena);

        let a = interner.intern_by_ref("A");
        let b = interner.intern_by_ref("B");
        let c = interner.intern_by_ref("C");
        let w = interner.intern_by_ref("_");

        let nst = arena.alloc(nst::Term::Match {
            match_: random_span(),
            langle: random_span(),
            rangle: random_span(),
            cases: Separated {
                first: Field {
                    label: arena.alloc(Pattern::SumRow(aiahr_core::cst::SumRow {
                        langle: random_span(),
                        field: Field {
                            label: random_span_of(a),
                            sep: random_span(),
                            target: arena.alloc(Pattern::Whole(random_span_of(VarId(0)))),
                        },
                        rangle: random_span(),
                    })),
                    sep: random_span(),
                    target: arena.alloc(nst::Term::VariableRef(random_span_of(VarId(0)))),
                },
                elems: &*arena.alloc_slice_fill_iter([
                    (
                        random_span(),
                        Field {
                            label: &*arena.alloc(Pattern::SumRow(aiahr_core::cst::SumRow {
                                langle: random_span(),
                                field: Field {
                                    label: random_span_of(b),
                                    sep: random_span(),
                                    target: arena.alloc(Pattern::Whole(random_span_of(VarId(1)))),
                                },
                                rangle: random_span(),
                            })),
                            sep: random_span(),
                            target: &*arena.alloc(nst::Term::VariableRef(random_span_of(VarId(1)))),
                        },
                    ),
                    (
                        random_span(),
                        Field {
                            label: &*arena.alloc(Pattern::SumRow(aiahr_core::cst::SumRow {
                                langle: random_span(),
                                field: Field {
                                    label: random_span_of(c),
                                    sep: random_span(),
                                    target: &*arena.alloc(Pattern::Whole(random_span_of(VarId(2)))),
                                },
                                rangle: random_span(),
                            })),
                            sep: random_span(),
                            target: &*arena.alloc(nst::Term::VariableRef(random_span_of(VarId(2)))),
                        },
                    ),
                    (
                        random_span(),
                        Field {
                            label: &*arena.alloc(Pattern::Whole(random_span_of(VarId(3)))),
                            sep: random_span(),
                            target: &*arena.alloc(nst::Term::VariableRef(random_span_of(VarId(3)))),
                        },
                    ),
                ]),
                comma: Some(random_span()),
            },
        });

        let mut vars = [a, b, c, w].into_iter().collect();
        let ast = desugar(&arena, &mut vars, nst).unwrap();
        assert_eq!(
            ast.root(),
            &Branch {
                left: &Branch {
                    left: &Branch {
                        left: &Abstraction {
                            arg: VarId(4),
                            body: &Application {
                                func: &Abstraction {
                                    arg: VarId(2),
                                    body: &Variable(VarId(2))
                                },
                                arg: &Unlabel {
                                    label: c,
                                    term: &Variable(VarId(4))
                                }
                            }
                        },
                        right: &Abstraction {
                            arg: VarId(5),
                            body: &Application {
                                func: &Abstraction {
                                    arg: VarId(1),
                                    body: &Variable(VarId(1))
                                },
                                arg: &Unlabel {
                                    label: b,
                                    term: &Variable(VarId(5))
                                }
                            }
                        }
                    },
                    right: &Abstraction {
                        arg: VarId(6),
                        body: &Application {
                            func: &Abstraction {
                                arg: VarId(0),
                                body: &Variable(VarId(0))
                            },
                            arg: &Unlabel {
                                label: a,
                                term: &Variable(VarId(6))
                            }
                        }
                    }
                },
                right: &Abstraction {
                    arg: VarId(3),
                    body: &Variable(VarId(3))
                }
            }
        )
    }

    #[test]
    fn test_desugar_match_prod() {
        let arena = Bump::new();
        let interner = SyncInterner::new(&arena);

        let a = interner.intern_by_ref("A");
        let b = interner.intern_by_ref("B");
        let c = interner.intern_by_ref("C");

        let nst = arena.alloc(nst::Term::Match {
            match_: random_span(),
            langle: random_span(),
            rangle: random_span(),
            cases: Separated {
                first: Field {
                    label: arena.alloc(Pattern::ProductRow(ProductRow {
                        lbrace: random_span(),
                        fields: Some(Separated {
                            first: Field {
                                label: random_span_of(a),
                                sep: random_span(),
                                target: arena.alloc(Pattern::Whole(random_span_of(VarId(0)))) as &_,
                            },
                            elems: &*arena.alloc_slice_fill_iter([
                                (
                                    random_span(),
                                    Field {
                                        label: random_span_of(b),
                                        sep: random_span(),
                                        target: arena
                                            .alloc(Pattern::Whole(random_span_of(VarId(1))))
                                            as &_,
                                    },
                                ),
                                (
                                    random_span(),
                                    Field {
                                        label: random_span_of(c),
                                        sep: random_span(),
                                        target: arena
                                            .alloc(Pattern::Whole(random_span_of(VarId(2))))
                                            as &_,
                                    },
                                ),
                            ]),
                            comma: None,
                        }),
                        rbrace: random_span(),
                    })),
                    sep: random_span(),
                    target: arena.alloc(nst::Term::VariableRef(random_span_of(VarId(1)))),
                },
                elems: &[],
                comma: None,
            },
        });

        let mut vars = [a, b, c].into_iter().collect();
        let ast = desugar(&arena, &mut vars, nst).unwrap();
        assert_eq!(
            ast.root(),
            &Abstraction {
                arg: VarId(3),
                body: &Application {
                    func: &Application {
                        func: &Application {
                            func: &Abstraction {
                                arg: VarId(0),
                                body: &Abstraction {
                                    arg: VarId(1),
                                    body: &Abstraction {
                                        arg: VarId(2),
                                        body: &Variable(VarId(1))
                                    }
                                }
                            },
                            arg: &Unlabel {
                                label: a,
                                term: &Project {
                                    direction: Direction::Right,
                                    term: &Variable(VarId(3))
                                }
                            }
                        },
                        arg: &Unlabel {
                            label: b,
                            term: &Project {
                                direction: Direction::Right,
                                term: &Variable(VarId(3))
                            }
                        }
                    },
                    arg: &Unlabel {
                        label: c,
                        term: &Project {
                            direction: Direction::Right,
                            term: &Variable(VarId(3))
                        }
                    }
                }
            }
        )
    }

    #[test]
    fn test_desugar_match_nested_patterns() {
        let arena = Bump::new();
        let interner = SyncInterner::new(&arena);

        let a = interner.intern_by_ref("A");
        let b = interner.intern_by_ref("B");
        let c = interner.intern_by_ref("C");
        let x = interner.intern_by_ref("x");
        let y = interner.intern_by_ref("y");
        let z = interner.intern_by_ref("z");

        let nst = arena.alloc(nst::Term::Match {
            match_: random_span(),
            langle: random_span(),
            rangle: random_span(),
            cases: random_sep(
                &arena,
                [
                    random_field(
                        arena.alloc(Pattern::ProductRow(ProductRow {
                            lbrace: random_span(),
                            fields: Some(random_sep(
                                &arena,
                                [
                                    random_field(
                                        random_span_of(x),
                                        arena.alloc(Pattern::SumRow(SumRow {
                                            langle: random_span(),
                                            field: random_field(
                                                random_span_of(a),
                                                arena
                                                    .alloc(Pattern::Whole(random_span_of(VarId(0))))
                                                    as &_,
                                            ),
                                            rangle: random_span(),
                                        })) as &_,
                                    ),
                                    random_field(
                                        random_span_of(y),
                                        arena.alloc(Pattern::SumRow(SumRow {
                                            langle: random_span(),
                                            field: random_field(
                                                random_span_of(b),
                                                arena
                                                    .alloc(Pattern::Whole(random_span_of(VarId(1))))
                                                    as &_,
                                            ),
                                            rangle: random_span(),
                                        })) as &_,
                                    ),
                                    random_field(
                                        random_span_of(z),
                                        arena.alloc(Pattern::Whole(random_span_of(VarId(2)))) as &_,
                                    ),
                                ],
                            )),
                            rbrace: random_span(),
                        })) as &_,
                        arena.alloc(nst::Term::VariableRef(random_span_of(VarId(0)))) as &_,
                    ),
                    random_field(
                        arena.alloc(Pattern::ProductRow(ProductRow {
                            lbrace: random_span(),
                            fields: Some(random_sep(
                                &arena,
                                [
                                    random_field(
                                        random_span_of(x),
                                        arena.alloc(Pattern::Whole(random_span_of(VarId(0)))) as &_,
                                    ),
                                    random_field(
                                        random_span_of(y),
                                        arena.alloc(Pattern::SumRow(SumRow {
                                            langle: random_span(),
                                            field: random_field(
                                                random_span_of(b),
                                                arena
                                                    .alloc(Pattern::Whole(random_span_of(VarId(1))))
                                                    as &_,
                                            ),
                                            rangle: random_span(),
                                        })) as &_,
                                    ),
                                    random_field(
                                        random_span_of(z),
                                        arena.alloc(Pattern::Whole(random_span_of(VarId(2)))) as &_,
                                    ),
                                ],
                            )),
                            rbrace: random_span(),
                        })) as &_,
                        arena.alloc(nst::Term::VariableRef(random_span_of(VarId(1)))) as &_,
                    ),
                    random_field(
                        arena.alloc(Pattern::ProductRow(ProductRow {
                            lbrace: random_span(),
                            fields: Some(random_sep(
                                &arena,
                                [
                                    random_field(
                                        random_span_of(x),
                                        arena.alloc(Pattern::Whole(random_span_of(VarId(0)))) as &_,
                                    ),
                                    random_field(
                                        random_span_of(y),
                                        arena.alloc(Pattern::Whole(random_span_of(VarId(1)))) as &_,
                                    ),
                                    random_field(
                                        random_span_of(z),
                                        arena.alloc(Pattern::SumRow(SumRow {
                                            langle: random_span(),
                                            field: random_field(
                                                random_span_of(c),
                                                arena
                                                    .alloc(Pattern::Whole(random_span_of(VarId(2))))
                                                    as &_,
                                            ),
                                            rangle: random_span(),
                                        })) as &_,
                                    ),
                                ],
                            )),
                            rbrace: random_span(),
                        })) as &_,
                        arena.alloc(nst::Term::VariableRef(random_span_of(VarId(2)))) as &_,
                    ),
                ],
            ),
        });

        let mut vars = [a, b, c].into_iter().collect();
        let ast = desugar(&arena, &mut vars, nst).unwrap();
        assert_eq!(
            ast.root(),
            &Abstraction {
                arg: VarId(3),
                body: &Application {
                    func: &Application {
                        func: &Application {
                            func: &Branch {
                                left: &Abstraction {
                                    arg: VarId(7),
                                    body: &Application {
                                        func: &Abstraction {
                                            arg: VarId(0),
                                            body: &Abstraction {
                                                arg: VarId(8),
                                                body: &Application {
                                                    func: &Abstraction {
                                                        arg: VarId(1),
                                                        body: &Abstraction {
                                                            arg: VarId(2),
                                                            body: &Variable(VarId(0))
                                                        }
                                                    },
                                                    arg: &Unlabel {
                                                        label: b,
                                                        term: &Variable(VarId(8))
                                                    }
                                                }
                                            }
                                        },
                                        arg: &Unlabel {
                                            label: a,
                                            term: &Variable(VarId(7))
                                        }
                                    }
                                },
                                right: &Abstraction {
                                    arg: VarId(0),
                                    body: &Branch {
                                        left: &Abstraction {
                                            arg: VarId(9),
                                            body: &Application {
                                                func: &Abstraction {
                                                    arg: VarId(1),
                                                    body: &Abstraction {
                                                        arg: VarId(2),
                                                        body: &Variable(VarId(1))
                                                    }
                                                },
                                                arg: &Unlabel {
                                                    label: b,
                                                    term: &Variable(VarId(9))
                                                }
                                            }
                                        },
                                        right: &Abstraction {
                                            arg: VarId(1),
                                            body: &Abstraction {
                                                arg: VarId(10),
                                                body: &Application {
                                                    func: &Abstraction {
                                                        arg: VarId(2),
                                                        body: &Variable(VarId(2))
                                                    },
                                                    arg: &Unlabel {
                                                        label: c,
                                                        term: &Variable(VarId(10))
                                                    }
                                                }
                                            }
                                        }
                                    }
                                }
                            },
                            arg: &Unlabel {
                                label: x,
                                term: &Project {
                                    direction: Direction::Right,
                                    term: &Variable(VarId(3))
                                }
                            }
                        },
                        arg: &Unlabel {
                            label: y,
                            term: &Project {
                                direction: Direction::Right,
                                term: &Variable(VarId(3))
                            }
                        }
                    },
                    arg: &Unlabel {
                        label: z,
                        term: &Project {
                            direction: Direction::Right,
                            term: &Variable(VarId(3))
                        }
                    }
                }
            }
        )
    }
}<|MERGE_RESOLUTION|>--- conflicted
+++ resolved
@@ -1,14 +1,10 @@
 use std::ops::Not;
 
 use aiahr_core::ast::Direction;
-<<<<<<< HEAD
-use aiahr_core::span::{SpanOf, Spanned};
-=======
 use aiahr_core::id::{Id, IdGen};
 use aiahr_core::memory::handle::{self, RefHandle};
 use aiahr_core::nst::Pattern;
-use aiahr_core::span::Spanned;
->>>>>>> d1ee166f
+use aiahr_core::span::{SpanOf, Spanned};
 use aiahr_core::{
     ast,
     ast::{Ast, Term::*},
